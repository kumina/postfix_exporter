--- conflicted
+++ resolved
@@ -655,7 +655,6 @@
 	}
 }
 
-<<<<<<< HEAD
 func (e *PostfixExporter) StartMetricCollection(ctx context.Context) <-chan interface{} {
 	done := make(chan interface{})
 	go func() {
@@ -666,25 +665,7 @@
 			e.CollectLogfileFromFile(ctx)
 		}
 	}()
-
-	prometheus.NewGaugeVec(
-		prometheus.GaugeOpts{
-			Namespace: "postfix",
-			Subsystem: "",
-			Name:      "up",
-			Help:      "Whether scraping Postfix's metrics was successful.",
-		},
-		[]string{"path"})
 	return done
-=======
-func (e *PostfixExporter) StartMetricCollection(ctx context.Context) {
-	if e.journal != nil {
-		e.foreverCollectFromJournal(ctx)
-	} else {
-		e.CollectLogfileFromFile(ctx)
-	}
-	return
->>>>>>> 56eed5f5
 }
 
 // Collect metrics from Postfix's showq socket and its log file.
