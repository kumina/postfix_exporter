// Copyright 2017 Kumina, https://kumina.nl/
// Licensed under the Apache License, Version 2.0 (the "License");
// you may not use this file except in compliance with the License.
// You may obtain a copy of the License at
//
// http://www.apache.org/licenses/LICENSE-2.0
//
// Unless required by applicable law or agreed to in writing, software
// distributed under the License is distributed on an "AS IS" BASIS,
// WITHOUT WARRANTIES OR CONDITIONS OF ANY KIND, either express or implied.
// See the License for the specific language governing permissions and
// limitations under the License.

package main

import (
	"bufio"
	"bytes"
	"errors"
	"fmt"
	"github.com/alecthomas/kingpin"
	"io"
	"log"
	"net"
	"net/http"
	"os"
	"regexp"
	"strconv"
	"strings"
	"time"

	"github.com/hpcloud/tail"
	"github.com/prometheus/client_golang/prometheus"
)

var (
	postfixUpDesc = prometheus.NewDesc(
		prometheus.BuildFQName("postfix", "", "up"),
		"Whether scraping Postfix's metrics was successful.",
		[]string{"path"}, nil)
)

// PostfixExporter holds the state that should be preserved by the
// Postfix Prometheus metrics exporter across scrapes.
type PostfixExporter struct {
	showqPath string
	journal   *Journal
	tailer    *tail.Tail

	// Metrics that should persist after refreshes, based on logs.
	cleanupProcesses                prometheus.Counter
	cleanupRejects                  prometheus.Counter
	lmtpDelays                      *prometheus.HistogramVec
	pipeDelays                      *prometheus.HistogramVec
	qmgrInsertsNrcpt                prometheus.Histogram
	qmgrInsertsSize                 prometheus.Histogram
	qmgrRemoves                     prometheus.Counter
	smtpDelays                      *prometheus.HistogramVec
	smtpTLSConnects                 *prometheus.CounterVec
	smtpdConnects                   prometheus.Counter
	smtpdDisconnects                prometheus.Counter
	smtpdFCrDNSErrors               prometheus.Counter
	smtpdLostConnections            *prometheus.CounterVec
	smtpdProcesses                  *prometheus.CounterVec
	smtpdRejects                    *prometheus.CounterVec
	smtpdSASLAuthenticationFailures prometheus.Counter
	smtpdTLSConnects                *prometheus.CounterVec
	unsupportedLogEntries           *prometheus.CounterVec
}

// CollectShowqFromReader parses the output of Postfix's 'showq' command
// and turns it into metrics.
//
// The output format of this command depends on the version of Postfix
// used. Postfix 2.x uses a textual format, identical to the output of
// the 'mailq' command. Postfix 3.x uses a binary format, where entries
// are terminated using null bytes. Auto-detect the format by scanning
// for null bytes in the first 128 bytes of output.
func CollectShowqFromReader(file io.Reader, ch chan<- prometheus.Metric) error {
	reader := bufio.NewReader(file)
	buf, err := reader.Peek(128)
	if err != nil && err != io.EOF {
		log.Printf("Could not read postfix output, %v", err)
	}
	if bytes.IndexByte(buf, 0) >= 0 {
		return CollectBinaryShowqFromReader(reader, ch)
	}
	return CollectTextualShowqFromReader(reader, ch)
}

// CollectTextualShowqFromReader parses Postfix's textual showq output.
func CollectTextualShowqFromReader(file io.Reader, ch chan<- prometheus.Metric) error {
	scanner := bufio.NewScanner(file)
	scanner.Split(bufio.ScanLines)

	// Regular expression for matching postqueue's output. Example:
	// "A07A81514      5156 Tue Feb 14 13:13:54  MAILER-DAEMON"
	messageLine := regexp.MustCompile(`^[0-9A-F]+([\*!]?) +(\d+) (\w{3} \w{3} +\d+ +\d+:\d{2}:\d{2}) +`)

	// Histograms tracking the messages by size and age.
	sizeHistogram := prometheus.NewHistogramVec(
		prometheus.HistogramOpts{
			Namespace: "postfix",
			Name:      "showq_message_size_bytes",
			Help:      "Size of messages in Postfix's message queue, in bytes",
			Buckets:   []float64{1e3, 1e4, 1e5, 1e6, 1e7, 1e8, 1e9},
		},
		[]string{"queue"})
	ageHistogram := prometheus.NewHistogramVec(
		prometheus.HistogramOpts{
			Namespace: "postfix",
			Name:      "showq_message_age_seconds",
			Help:      "Age of messages in Postfix's message queue, in seconds",
			Buckets:   []float64{1e1, 1e2, 1e3, 1e4, 1e5, 1e6, 1e7, 1e8},
		},
		[]string{"queue"})

	// Initialize all queue buckets to zero.
	for _, q := range []string{"active", "hold", "other"} {
		sizeHistogram.WithLabelValues(q)
		ageHistogram.WithLabelValues(q)
	}

	now := time.Now()
	location, err := time.LoadLocation("Local")
	if err != nil {
		log.Println(err)
	}

	for scanner.Scan() {
		matches := messageLine.FindStringSubmatch(scanner.Text())
		if matches != nil {
			// Derive the name of the message queue.
			queue := "other"
			if matches[1] == "*" {
				queue = "active"
			} else if matches[1] == "!" {
				queue = "hold"
			}

			// Parse the message size.
			size, err := strconv.ParseFloat(matches[2], 64)
			if err != nil {
				return err
			}

			// Parse the message date. Unfortunately, the
			// output contains no year number. Assume it
			// applies to the last year for which the
			// message date doesn't exceed time.Now().
			date, err := time.ParseInLocation("Mon Jan 2 15:04:05",
				matches[3], location)
			if err != nil {
				return err
			}
			date = date.AddDate(now.Year(), 0, 0)
			if date.After(now) {
				date = date.AddDate(-1, 0, 0)
			}

			sizeHistogram.WithLabelValues(queue).Observe(size)
			ageHistogram.WithLabelValues(queue).Observe(now.Sub(date).Seconds())
		}
	}

	sizeHistogram.Collect(ch)
	ageHistogram.Collect(ch)
	return scanner.Err()
}

// ScanNullTerminatedEntries is a splitting function for bufio.Scanner
// to split entries by null bytes.
func ScanNullTerminatedEntries(data []byte, atEOF bool) (advance int, token []byte, err error) {
	if i := bytes.IndexByte(data, 0); i >= 0 {
		// Valid record found.
		return i + 1, data[0:i], nil
	} else if atEOF && len(data) != 0 {
		// Data at the end of the file without a null terminator.
		return 0, nil, errors.New("Expected null byte terminator")
	} else {
		// Request more data.
		return 0, nil, nil
	}
}

// CollectBinaryShowqFromReader parses Postfix's binary showq format.
func CollectBinaryShowqFromReader(file io.Reader, ch chan<- prometheus.Metric) error {
	scanner := bufio.NewScanner(file)
	scanner.Split(ScanNullTerminatedEntries)

	// Histograms tracking the messages by size and age.
	sizeHistogram := prometheus.NewHistogramVec(
		prometheus.HistogramOpts{
			Namespace: "postfix",
			Name:      "showq_message_size_bytes",
			Help:      "Size of messages in Postfix's message queue, in bytes",
			Buckets:   []float64{1e3, 1e4, 1e5, 1e6, 1e7, 1e8, 1e9},
		},
		[]string{"queue"})
	ageHistogram := prometheus.NewHistogramVec(
		prometheus.HistogramOpts{
			Namespace: "postfix",
			Name:      "showq_message_age_seconds",
			Help:      "Age of messages in Postfix's message queue, in seconds",
			Buckets:   []float64{1e1, 1e2, 1e3, 1e4, 1e5, 1e6, 1e7, 1e8},
		},
		[]string{"queue"})

	// Initialize all queue buckets to zero.
	for _, q := range []string{"active", "deferred", "hold", "incoming", "maildrop"} {
		sizeHistogram.WithLabelValues(q)
		ageHistogram.WithLabelValues(q)
	}

	now := float64(time.Now().UnixNano()) / 1e9
	queue := "unknown"
	for scanner.Scan() {
		// Parse a key/value entry.
		key := scanner.Text()
		if len(key) == 0 {
			// Empty key means a record separator.
			queue = "unknown"
			continue
		}
		if !scanner.Scan() {
			return fmt.Errorf("key %q does not have a value", key)
		}
		value := scanner.Text()

		if key == "queue_name" {
			// The name of the message queue.
			queue = value
		} else if key == "size" {
			// Message size in bytes.
			size, err := strconv.ParseFloat(value, 64)
			if err != nil {
				return err
			}
			sizeHistogram.WithLabelValues(queue).Observe(size)
		} else if key == "time" {
			// Message time as a UNIX timestamp.
			utime, err := strconv.ParseFloat(value, 64)
			if err != nil {
				return err
			}
			ageHistogram.WithLabelValues(queue).Observe(now - utime)
		}
	}

	sizeHistogram.Collect(ch)
	ageHistogram.Collect(ch)
	return scanner.Err()
}

// CollectShowqFromFile collects Postfix queue statistics from a file.
//func CollectShowqFromFile(path string, ch chan<- prometheus.Metric) error {
//	fd, err := os.Open(path)
//	if err != nil {
//		return err
//	}
//	defer fd.Close()
//	return CollectShowqFromReader(fd, ch)
//}

// CollectShowqFromSocket collects Postfix queue statistics from a socket.
func CollectShowqFromSocket(path string, ch chan<- prometheus.Metric) error {
	fd, err := net.Dial("unix", path)
	if err != nil {
		return err
	}
	defer fd.Close()
	return CollectShowqFromReader(fd, ch)
}

// Patterns for parsing log messages.
var (
	logLine                             = regexp.MustCompile(` ?postfix/(\w+)\[\d+\]: (.*)`)
	lmtpPipeSMTPLine                    = regexp.MustCompile(`, relay=(\S+), .*, delays=([0-9\.]+)/([0-9\.]+)/([0-9\.]+)/([0-9\.]+), `)
	qmgrInsertLine                      = regexp.MustCompile(`:.*, size=(\d+), nrcpt=(\d+) `)
	smtpTLSLine                         = regexp.MustCompile(`^(\S+) TLS connection established to \S+: (\S+) with cipher (\S+) \((\d+)/(\d+) bits\)$`)
	smtpdFCrDNSErrorsLine               = regexp.MustCompile(`^warning: hostname \S+ does not resolve to address `)
	smtpdProcessesSASLLine              = regexp.MustCompile(`: client=.*, sasl_username=(\S+)`)
	smtpdRejectsLine                    = regexp.MustCompile(`^NOQUEUE: reject: RCPT from \S+: ([0-9]+) `)
	smtpdLostConnectionLine             = regexp.MustCompile(`^lost connection after (\w+) from `)
	smtpdSASLAuthenticationFailuresLine = regexp.MustCompile(`^warning: \S+: SASL \S+ authentication failed: `)
	smtpdTLSLine                        = regexp.MustCompile(`^(\S+) TLS connection established from \S+: (\S+) with cipher (\S+) \((\d+)/(\d+) bits\)$`)
)

// CollectFromLogline collects metrict from a Postfix log line.
func (e *PostfixExporter) CollectFromLogline(line string) {
	// Strip off timestamp, hostname, etc.
	if logMatches := logLine.FindStringSubmatch(line); logMatches != nil {
		// Group patterns to check by Postfix service.
		if logMatches[1] == "cleanup" {
			if strings.Contains(logMatches[2], ": message-id=<") {
				e.cleanupProcesses.Inc()
			} else if strings.Contains(logMatches[2], ": reject: ") {
				e.cleanupRejects.Inc()
			} else {
				e.unsupportedLogEntries.WithLabelValues(logMatches[1]).Inc()
			}
		} else if logMatches[1] == "lmtp" {
			if lmtpMatches := lmtpPipeSMTPLine.FindStringSubmatch(logMatches[2]); lmtpMatches != nil {
				pdelay, err := strconv.ParseFloat(lmtpMatches[2], 64)
				if err != nil {
					log.Printf("Couldn't convert LMTP pdelay: %v", err)
				}
				e.lmtpDelays.WithLabelValues("before_queue_manager").Observe(pdelay)
				adelay, err := strconv.ParseFloat(lmtpMatches[3], 64)
				if err != nil {
					log.Printf("Couldn't convert LMTP adelay: %v", err)
				}
				e.lmtpDelays.WithLabelValues("queue_manager").Observe(adelay)
				sdelay, err := strconv.ParseFloat(lmtpMatches[4], 64)
				if err != nil {
					log.Printf("Couldn't convert LMTP adelay: %v", err)
				}
				e.lmtpDelays.WithLabelValues("connection_setup").Observe(sdelay)
				xdelay, err := strconv.ParseFloat(lmtpMatches[5], 64)
				if err != nil {
					log.Printf("Couldn't convert LMTP xdelay: %v", err)
				}
				e.lmtpDelays.WithLabelValues("transmission").Observe(xdelay)
			} else {
				e.unsupportedLogEntries.WithLabelValues(logMatches[1]).Inc()
			}
		} else if logMatches[1] == "pipe" {
			if pipeMatches := lmtpPipeSMTPLine.FindStringSubmatch(logMatches[2]); pipeMatches != nil {
				pdelay, err := strconv.ParseFloat(pipeMatches[2], 64)
				if err != nil {
					log.Printf("Couldn't convert PIPE pdelay: %v", err)
				}
				e.pipeDelays.WithLabelValues(pipeMatches[1], "before_queue_manager").Observe(pdelay)
				adelay, err := strconv.ParseFloat(pipeMatches[3], 64)
				if err != nil {
					log.Printf("Couldn't convert PIPE adelay: %v", err)
				}
				e.pipeDelays.WithLabelValues(pipeMatches[1], "queue_manager").Observe(adelay)
				sdelay, err := strconv.ParseFloat(pipeMatches[4], 64)
				if err != nil {
					log.Printf("Couldn't convert PIPE sdelay: %v", err)
				}
				e.pipeDelays.WithLabelValues(pipeMatches[1], "connection_setup").Observe(sdelay)
				xdelay, err := strconv.ParseFloat(pipeMatches[5], 64)
				if err != nil {
					log.Printf("Couldn't convert PIPE xdelay: %v", err)
				}
				e.pipeDelays.WithLabelValues(pipeMatches[1], "transmission").Observe(xdelay)
			} else {
				e.unsupportedLogEntries.WithLabelValues(logMatches[1]).Inc()
			}
		} else if logMatches[1] == "qmgr" {
			if qmgrInsertMatches := qmgrInsertLine.FindStringSubmatch(logMatches[2]); qmgrInsertMatches != nil {
				size, err := strconv.ParseFloat(qmgrInsertMatches[1], 64)
				if err != nil {
					log.Printf("Couldn't convert QMGR size: %v", err)
				}
				e.qmgrInsertsSize.Observe(size)
				nrcpt, err := strconv.ParseFloat(qmgrInsertMatches[2], 64)
				if err != nil {
					log.Printf("Couldn't convert QMGR nrcpt: %v", err)
				}
				e.qmgrInsertsNrcpt.Observe(nrcpt)
			} else if strings.HasSuffix(logMatches[2], ": removed") {
				e.qmgrRemoves.Inc()
			} else {
				e.unsupportedLogEntries.WithLabelValues(logMatches[1]).Inc()
			}
		} else if logMatches[1] == "smtp" {
			if smtpMatches := lmtpPipeSMTPLine.FindStringSubmatch(logMatches[2]); smtpMatches != nil {
				pdelay, err := strconv.ParseFloat(smtpMatches[2], 64)
				if err != nil {
					log.Printf("Couldn't convert SMTP pdelay: %v", err)
				}
				e.smtpDelays.WithLabelValues("before_queue_manager").Observe(pdelay)
				adelay, err := strconv.ParseFloat(smtpMatches[3], 64)
				if err != nil {
					log.Printf("Couldn't convert SMTP adelay: %v", err)
				}
				e.smtpDelays.WithLabelValues("queue_manager").Observe(adelay)
				sdelay, err := strconv.ParseFloat(smtpMatches[4], 64)
				if err != nil {
					log.Printf("Couldn't convert SMTP sdelay: %v", err)
				}
				e.smtpDelays.WithLabelValues("connection_setup").Observe(sdelay)
				xdelay, err := strconv.ParseFloat(smtpMatches[5], 64)
				if err != nil {
					log.Printf("Couldn't convert SMTP xdelay: %v", err)
				}
				e.smtpDelays.WithLabelValues("transmission").Observe(xdelay)
			} else if smtpTLSMatches := smtpTLSLine.FindStringSubmatch(logMatches[2]); smtpTLSMatches != nil {
				e.smtpTLSConnects.WithLabelValues(smtpTLSMatches[1:]...).Inc()
			} else {
				e.unsupportedLogEntries.WithLabelValues(logMatches[1]).Inc()
			}
		} else if logMatches[1] == "smtpd" {
			if strings.HasPrefix(logMatches[2], "connect from ") {
				e.smtpdConnects.Inc()
			} else if strings.HasPrefix(logMatches[2], "disconnect from ") {
				e.smtpdDisconnects.Inc()
			} else if smtpdFCrDNSErrorsLine.MatchString(logMatches[2]) {
				e.smtpdFCrDNSErrors.Inc()
			} else if smtpdLostConnectionMatches := smtpdLostConnectionLine.FindStringSubmatch(logMatches[2]); smtpdLostConnectionMatches != nil {
				e.smtpdLostConnections.WithLabelValues(smtpdLostConnectionMatches[1]).Inc()
			} else if smtpdProcessesSASLMatches := smtpdProcessesSASLLine.FindStringSubmatch(logMatches[2]); smtpdProcessesSASLMatches != nil {
				e.smtpdProcesses.WithLabelValues(smtpdProcessesSASLMatches[1]).Inc()
			} else if strings.Contains(logMatches[2], ": client=") {
				e.smtpdProcesses.WithLabelValues("").Inc()
			} else if smtpdRejectsMatches := smtpdRejectsLine.FindStringSubmatch(logMatches[2]); smtpdRejectsMatches != nil {
				e.smtpdRejects.WithLabelValues(smtpdRejectsMatches[1]).Inc()
			} else if smtpdSASLAuthenticationFailuresLine.MatchString(logMatches[2]) {
				e.smtpdSASLAuthenticationFailures.Inc()
			} else if smtpdTLSMatches := smtpdTLSLine.FindStringSubmatch(logMatches[2]); smtpdTLSMatches != nil {
				e.smtpdTLSConnects.WithLabelValues(smtpdTLSMatches[1:]...).Inc()
			} else {
				e.unsupportedLogEntries.WithLabelValues(logMatches[1]).Inc()
			}
		} else {
			// Unknown Postfix service.
			e.unsupportedLogEntries.WithLabelValues(logMatches[1]).Inc()
		}
	} else {
		// Unknown log entry format.
		e.unsupportedLogEntries.WithLabelValues("").Inc()
	}
}

// CollectLogfileFromFile tails a Postfix log file and collects entries from it.
func (e *PostfixExporter) CollectLogfileFromFile() error {
	for {
		select {
		case line := <-e.tailer.Lines:
			e.CollectFromLogline(line.Text)
		default:
			return nil
		}
	}
}

// NewPostfixExporter creates a new Postfix exporter instance.
func NewPostfixExporter(showqPath string, logfilePath string, journal *Journal) (*PostfixExporter, error) {
	var tailer *tail.Tail
	if logfilePath != "" {
		var err error
		tailer, err = tail.TailFile(logfilePath, tail.Config{
			ReOpen:    true, // reopen the file if it's rotated
			MustExist: true, // fail immediately if the file is missing or has incorrect permissions
			Follow:    true, // run in follow mode
		})
		if err != nil {
			return nil, err
		}
	}
	return &PostfixExporter{
		showqPath: showqPath,
		tailer:    tailer,
		journal:   journal,

		cleanupProcesses: prometheus.NewCounter(prometheus.CounterOpts{
			Namespace: "postfix",
			Name:      "cleanup_messages_processed_total",
			Help:      "Total number of messages processed by cleanup.",
		}),
		cleanupRejects: prometheus.NewCounter(prometheus.CounterOpts{
			Namespace: "postfix",
			Name:      "cleanup_messages_rejected_total",
			Help:      "Total number of messages rejected by cleanup.",
		}),
		lmtpDelays: prometheus.NewHistogramVec(
			prometheus.HistogramOpts{
				Namespace: "postfix",
				Name:      "lmtp_delivery_delay_seconds",
				Help:      "LMTP message processing time in seconds.",
				Buckets:   []float64{1e-3, 1e-2, 1e-1, 1e0, 1e1, 1e2, 1e3},
			},
			[]string{"stage"}),
		pipeDelays: prometheus.NewHistogramVec(
			prometheus.HistogramOpts{
				Namespace: "postfix",
				Name:      "pipe_delivery_delay_seconds",
				Help:      "Pipe message processing time in seconds.",
				Buckets:   []float64{1e-3, 1e-2, 1e-1, 1e0, 1e1, 1e2, 1e3},
			},
			[]string{"relay", "stage"}),
		qmgrInsertsNrcpt: prometheus.NewHistogram(prometheus.HistogramOpts{
			Namespace: "postfix",
			Name:      "qmgr_messages_inserted_receipients",
			Help:      "Number of receipients per message inserted into the mail queues.",
			Buckets:   []float64{1, 2, 4, 8, 16, 32, 64, 128},
		}),
		qmgrInsertsSize: prometheus.NewHistogram(prometheus.HistogramOpts{
			Namespace: "postfix",
			Name:      "qmgr_messages_inserted_size_bytes",
			Help:      "Size of messages inserted into the mail queues in bytes.",
			Buckets:   []float64{1e3, 1e4, 1e5, 1e6, 1e7, 1e8, 1e9},
		}),
		qmgrRemoves: prometheus.NewCounter(prometheus.CounterOpts{
			Namespace: "postfix",
			Name:      "qmgr_messages_removed_total",
			Help:      "Total number of messages removed from mail queues.",
		}),
		smtpDelays: prometheus.NewHistogramVec(
			prometheus.HistogramOpts{
				Namespace: "postfix",
				Name:      "smtp_delivery_delay_seconds",
				Help:      "SMTP message processing time in seconds.",
				Buckets:   []float64{1e-3, 1e-2, 1e-1, 1e0, 1e1, 1e2, 1e3},
			},
			[]string{"stage"}),
		smtpTLSConnects: prometheus.NewCounterVec(
			prometheus.CounterOpts{
				Namespace: "postfix",
				Name:      "smtp_tls_connections_total",
				Help:      "Total number of outgoing TLS connections.",
			},
			[]string{"trust", "protocol", "cipher", "secret_bits", "algorithm_bits"}),
		smtpdConnects: prometheus.NewCounter(prometheus.CounterOpts{
			Namespace: "postfix",
			Name:      "smtpd_connects_total",
			Help:      "Total number of incoming connections.",
		}),
		smtpdDisconnects: prometheus.NewCounter(prometheus.CounterOpts{
			Namespace: "postfix",
			Name:      "smtpd_disconnects_total",
			Help:      "Total number of incoming disconnections.",
		}),
		smtpdFCrDNSErrors: prometheus.NewCounter(prometheus.CounterOpts{
			Namespace: "postfix",
			Name:      "smtpd_forward_confirmed_reverse_dns_errors_total",
			Help:      "Total number of connections for which forward-confirmed DNS cannot be resolved.",
		}),
		smtpdLostConnections: prometheus.NewCounterVec(
			prometheus.CounterOpts{
				Namespace: "postfix",
				Name:      "smtpd_connections_lost_total",
				Help:      "Total number of connections lost.",
			},
			[]string{"after_stage"}),
		smtpdProcesses: prometheus.NewCounterVec(
			prometheus.CounterOpts{
				Namespace: "postfix",
				Name:      "smtpd_messages_processed_total",
				Help:      "Total number of messages processed.",
			},
			[]string{"sasl_username"}),
		smtpdRejects: prometheus.NewCounterVec(
			prometheus.CounterOpts{
				Namespace: "postfix",
				Name:      "smtpd_messages_rejected_total",
				Help:      "Total number of NOQUEUE rejects.",
			},
			[]string{"code"}),
		smtpdSASLAuthenticationFailures: prometheus.NewCounter(prometheus.CounterOpts{
			Namespace: "postfix",
			Name:      "smtpd_sasl_authentication_failures_total",
			Help:      "Total number of SASL authentication failures.",
		}),
		smtpdTLSConnects: prometheus.NewCounterVec(
			prometheus.CounterOpts{
				Namespace: "postfix",
				Name:      "smtpd_tls_connections_total",
				Help:      "Total number of incoming TLS connections.",
			},
			[]string{"trust", "protocol", "cipher", "secret_bits", "algorithm_bits"}),
		unsupportedLogEntries: prometheus.NewCounterVec(
			prometheus.CounterOpts{
				Namespace: "postfix",
				Name:      "unsupported_log_entries_total",
				Help:      "Log entries that could not be processed.",
			},
			[]string{"service"}),
	}, nil
}

// Describe the Prometheus metrics that are going to be exported.
func (e *PostfixExporter) Describe(ch chan<- *prometheus.Desc) {
	ch <- postfixUpDesc

	ch <- e.cleanupProcesses.Desc()
	ch <- e.cleanupRejects.Desc()
	e.lmtpDelays.Describe(ch)
	e.pipeDelays.Describe(ch)
	ch <- e.qmgrInsertsNrcpt.Desc()
	ch <- e.qmgrInsertsSize.Desc()
	ch <- e.qmgrRemoves.Desc()
	e.smtpDelays.Describe(ch)
	e.smtpTLSConnects.Describe(ch)
	ch <- e.smtpdConnects.Desc()
	ch <- e.smtpdDisconnects.Desc()
	ch <- e.smtpdFCrDNSErrors.Desc()
	e.smtpdLostConnections.Describe(ch)
	e.smtpdProcesses.Describe(ch)
	e.smtpdRejects.Describe(ch)
	ch <- e.smtpdSASLAuthenticationFailures.Desc()
	e.smtpdTLSConnects.Describe(ch)
	e.unsupportedLogEntries.Describe(ch)
}

// Collect metrics from Postfix's showq socket and its log file.
func (e *PostfixExporter) Collect(ch chan<- prometheus.Metric) {
	err := CollectShowqFromSocket(e.showqPath, ch)
	if err == nil {
		ch <- prometheus.MustNewConstMetric(
			postfixUpDesc,
			prometheus.GaugeValue,
			1.0,
			e.showqPath)
	} else {
		log.Printf("Failed to scrape showq socket: %s", err)
		ch <- prometheus.MustNewConstMetric(
			postfixUpDesc,
			prometheus.GaugeValue,
			0.0,
			e.showqPath)
	}

	var src string
	if e.journal != nil {
		err = e.CollectLogfileFromJournal()
		src = e.journal.Path
	} else {
		err = e.CollectLogfileFromFile()
		src = e.tailer.Filename
	}
	if err == nil {
		ch <- prometheus.MustNewConstMetric(
			postfixUpDesc,
			prometheus.GaugeValue,
			1.0,
			src)
	} else {
		log.Printf("Failed to scrape log: %s", err)
		ch <- prometheus.MustNewConstMetric(
			postfixUpDesc,
			prometheus.GaugeValue,
			0.0,
			src)
	}

	ch <- e.cleanupProcesses
	ch <- e.cleanupRejects
	e.lmtpDelays.Collect(ch)
	e.pipeDelays.Collect(ch)
	ch <- e.qmgrInsertsNrcpt
	ch <- e.qmgrInsertsSize
	ch <- e.qmgrRemoves
	e.smtpDelays.Collect(ch)
	e.smtpTLSConnects.Collect(ch)
	ch <- e.smtpdConnects
	ch <- e.smtpdDisconnects
	ch <- e.smtpdFCrDNSErrors
	e.smtpdLostConnections.Collect(ch)
	e.smtpdProcesses.Collect(ch)
	e.smtpdRejects.Collect(ch)
	ch <- e.smtpdSASLAuthenticationFailures
	e.smtpdTLSConnects.Collect(ch)
	e.unsupportedLogEntries.Collect(ch)
}

func main() {
	var (
<<<<<<< HEAD
		listenAddress      = flag.String("web.listen-address", ":9154", "Address to listen on for web interface and telemetry.")
		metricsPath        = flag.String("web.telemetry-path", "/metrics", "Path under which to expose metrics.")
		postfixShowqPath   = flag.String("postfix.showq_path", "/var/spool/postfix/public/showq", "Path at which Postfix places its showq socket.")
		postfixLogfilePath = flag.String("postfix.logfile_path", "/var/log/postfix_exporter_input.log", "Path where Postfix writes log entries.")

=======
		app                                           = kingpin.New("postfix_exporter", "Prometheus metrics exporter for postfix")
		listenAddress                                 = app.Flag("web.listen-address", "Address to listen on for web interface and telemetry.").Default(":9154").String()
		metricsPath                                   = app.Flag("web.telemetry-path", "Path under which to expose metrics.").Default("/metrics").String()
		postfixShowqPath                              = app.Flag("postfix.showq_path", "Path at which Postfix places its showq socket.").Default("/var/spool/postfix/public/showq").String()
		postfixLogfilePath                            = app.Flag("postfix.logfile_path", "Path where Postfix writes log entries. This file will be truncated by this exporter.").Default("/var/log/postfix_exporter_input.log").String()
>>>>>>> 623a840f
		systemdEnable                                 bool
		systemdUnit, systemdSlice, systemdJournalPath string
	)
	systemdFlags(&systemdEnable, &systemdUnit, &systemdSlice, &systemdJournalPath, app)

	kingpin.MustParse(app.Parse(os.Args[1:]))

	var journal *Journal
	if systemdEnable {
		var err error
		journal, err = NewJournal(systemdUnit, systemdSlice, systemdJournalPath)
		if err != nil {
			log.Fatalf("Error opening systemd journal: %s", err)
		}
		defer journal.Close()
	}

	exporter, err := NewPostfixExporter(
		*postfixShowqPath,
		*postfixLogfilePath,
		journal,
	)
	if err != nil {
		log.Fatalf("Failed to create PostfixExporter: %s", err)
	}
	prometheus.MustRegister(exporter)

	http.Handle(*metricsPath, prometheus.Handler())
	http.HandleFunc("/", func(w http.ResponseWriter, r *http.Request) {
		_, err = w.Write([]byte(`
			<html>
			<head><title>Postfix Exporter</title></head>
			<body>
			<h1>Postfix Exporter</h1>
			<p><a href='` + *metricsPath + `'>Metrics</a></p>
			</body>
			</html>`))
		if err != nil {
			panic(err)
		}
	})

	log.Print("Listening on ", *listenAddress)
	log.Fatal(http.ListenAndServe(*listenAddress, nil))
}<|MERGE_RESOLUTION|>--- conflicted
+++ resolved
@@ -659,19 +659,11 @@
 
 func main() {
 	var (
-<<<<<<< HEAD
-		listenAddress      = flag.String("web.listen-address", ":9154", "Address to listen on for web interface and telemetry.")
-		metricsPath        = flag.String("web.telemetry-path", "/metrics", "Path under which to expose metrics.")
-		postfixShowqPath   = flag.String("postfix.showq_path", "/var/spool/postfix/public/showq", "Path at which Postfix places its showq socket.")
-		postfixLogfilePath = flag.String("postfix.logfile_path", "/var/log/postfix_exporter_input.log", "Path where Postfix writes log entries.")
-
-=======
 		app                                           = kingpin.New("postfix_exporter", "Prometheus metrics exporter for postfix")
 		listenAddress                                 = app.Flag("web.listen-address", "Address to listen on for web interface and telemetry.").Default(":9154").String()
 		metricsPath                                   = app.Flag("web.telemetry-path", "Path under which to expose metrics.").Default("/metrics").String()
 		postfixShowqPath                              = app.Flag("postfix.showq_path", "Path at which Postfix places its showq socket.").Default("/var/spool/postfix/public/showq").String()
 		postfixLogfilePath                            = app.Flag("postfix.logfile_path", "Path where Postfix writes log entries. This file will be truncated by this exporter.").Default("/var/log/postfix_exporter_input.log").String()
->>>>>>> 623a840f
 		systemdEnable                                 bool
 		systemdUnit, systemdSlice, systemdJournalPath string
 	)
