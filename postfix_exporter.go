--- conflicted
+++ resolved
@@ -293,19 +293,11 @@
 
 // Patterns for parsing log messages.
 var (
-<<<<<<< HEAD
-	logLine                             = regexp.MustCompile(` ?(postfix|opendkim)/?(.*/(\w+))?\[\d+\]: (.*)`)
-	lmtpPipeSMTPLine                    = regexp.MustCompile(`, relay=(\S+), .*, delays=([0-9\.]+)/([0-9\.]+)/([0-9\.]+)/([0-9\.]+), `)
-	qmgrInsertLine                      = regexp.MustCompile(`:.*, size=(\d+), nrcpt=(\d+) `)
-	smtpStatusDeferredLine              = regexp.MustCompile(`, status=deferred`)
-	smtpStatusBouncedLine               = regexp.MustCompile(`, status=bounced`)
-=======
 	logLine                             = regexp.MustCompile(` ?(postfix|opendkim)/?(.*/(\w+))?\[\d+\]: ((?:(warning|error|fatal|panic): )?.*)`)
 	lmtpPipeSMTPLine                    = regexp.MustCompile(`, relay=(\S+), .*, delays=([0-9\.]+)/([0-9\.]+)/([0-9\.]+)/([0-9\.]+), `)
 	qmgrInsertLine                      = regexp.MustCompile(`:.*, size=(\d+), nrcpt=(\d+) `)
 	qmgrExpiredLine                     = regexp.MustCompile(`:.*, status=(expired|force-expired), returned to sender`)
 	smtpStatusLine                      = regexp.MustCompile(`, status=(\w+) `)
->>>>>>> a1a68e74
 	smtpTLSLine                         = regexp.MustCompile(`^(\S+) TLS connection established to \S+: (\S+) with cipher (\S+) \((\d+)/(\d+) bits\)`)
 	smtpConnectionTimedOut              = regexp.MustCompile(`^connect\s+to\s+(.*)\[(.*)\]:(\d+):\s+(Connection timed out)$`)
 	smtpdFCrDNSErrorsLine               = regexp.MustCompile(`^warning: hostname \S+ does not resolve to address `)
@@ -314,12 +306,8 @@
 	smtpdLostConnectionLine             = regexp.MustCompile(`^lost connection after (\w+) from `)
 	smtpdSASLAuthenticationFailuresLine = regexp.MustCompile(`^warning: \S+: SASL \S+ authentication failed: `)
 	smtpdTLSLine                        = regexp.MustCompile(`^(\S+) TLS connection established from \S+: (\S+) with cipher (\S+) \((\d+)/(\d+) bits\)`)
-<<<<<<< HEAD
 	opendkimSignatureAdded              = regexp.MustCompile(`^[\w\d]+: DKIM-Signature field added \(s=(.+), d=(.*)\)$`)
-=======
-	opendkimSignatureAdded              = regexp.MustCompile(`^[\w\d]+: DKIM-Signature field added \(s=(\w+), d=(.*)\)$`)
 	bounceNonDeliveryLine               = regexp.MustCompile(`: sender non-delivery notification: `)
->>>>>>> a1a68e74
 )
 
 // CollectFromLogline collects metrict from a Postfix log line.
@@ -383,18 +371,11 @@
 				addToHistogramVec(e.smtpDelays, smtpMatches[3], "queue_manager", "")
 				addToHistogramVec(e.smtpDelays, smtpMatches[4], "connection_setup", "")
 				addToHistogramVec(e.smtpDelays, smtpMatches[5], "transmission", "")
-<<<<<<< HEAD
-				if smtpMatches := smtpStatusDeferredLine.FindStringSubmatch(remainder); smtpMatches != nil {
-					e.smtpStatusDeferred.Inc()
-				} else if smtpMatches := smtpStatusBouncedLine.FindStringSubmatch(remainder); smtpMatches != nil {
-					e.smtpStatusBounced.Inc()
-=======
 				if smtpStatusMatches := smtpStatusLine.FindStringSubmatch(remainder); smtpStatusMatches != nil {
 					e.smtpProcesses.WithLabelValues(smtpStatusMatches[1]).Inc()
 					if smtpStatusMatches[1] == "deferred" {
 						e.smtpStatusDeferred.Inc()
 					}
->>>>>>> a1a68e74
 				}
 			} else if smtpTLSMatches := smtpTLSLine.FindStringSubmatch(remainder); smtpTLSMatches != nil {
 				e.smtpTLSConnects.WithLabelValues(smtpTLSMatches[1:]...).Inc()
